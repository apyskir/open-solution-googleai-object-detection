--- conflicted
+++ resolved
@@ -69,7 +69,6 @@
     LOGGER.info('evaluating')
 
     annotations = pd.read_csv(PARAMS.annotations_filepath)
-    annotations_human_labels = pd.read_csv(PARAMS.annotations_human_verification_filepath)
 
     if PARAMS.default_valid_ids:
         valid_ids_data = pd.read_csv(PARAMS.valid_ids_filepath)
@@ -104,11 +103,7 @@
                                                            metrics_filepath=metrics_filepath
                                                            )
     LOGGER.info('MAP on validation is {}'.format(mean_average_precision))
-<<<<<<< HEAD
     CTX.channel_send('MAP', 0, mean_average_precision)
-=======
-    CTX.ctx.channel_send('MAP', 0, mean_average_precision)
->>>>>>> 45f47f3c
 
 
 def predict(pipeline_name, dev_mode, submit_predictions, chunk_size):
